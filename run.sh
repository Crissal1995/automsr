--- conflicted
+++ resolved
@@ -1,5 +1,8 @@
-<<<<<<< HEAD
 #!/bin/bash
+
+echo "**********************************"
+echo "******** STARTING AUTOMSR ********"
+echo "**********************************"
 
 MAX_HOURS_TO_DELAY=2
 
@@ -24,26 +27,8 @@
 
 source venv/bin/activate
 
-DISPLAY=:0 python3 main.py
+mkdir -p logs
 
+DISPLAY=:0 python3 main.py  2>&1 | tee -a "logs/automsr-$TS.log"
+ 
 #sudo poweroff -f
-=======
-echo "**********************************"
-echo "******** STARTING AUTOMSR ********"
-echo "**********************************"
-
-date
-TS=$(date +%F)
-
-# sleep at most 15 minutes
-MAX_TIME=$(expr 15 \* 60)
-RAND_NUM=$(awk -v min=0 -v max=$MAX_TIME 'BEGIN{srand(); print int(min+rand()*(max-min+1))}')
-
-echo "Sleep $RAND_NUM seconds..."
-sleep $RAND_NUM
-echo "Running automsr!"
-date
-
-mkdir -p logs
-venv/bin/python main.py $@ 2>&1 | tee -a "logs/automsr-$TS.log"
->>>>>>> 0298979b
