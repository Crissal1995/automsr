--- conflicted
+++ resolved
@@ -63,20 +63,6 @@
         self.driver.find_element_by_css_selector(selector).click()
 
     def fill_email(self):
-<<<<<<< HEAD
-        email = self.rewards.credentials["email"]
-        self.driver.find_element_by_tag_name("input").send_keys(email)
-        time.sleep(0.5)
-        self.driver.find_element_by_tag_name("input").send_keys(Keys.ENTER)
-
-    def fill_password(self):
-        # psw_selector = "#i0118"
-        psw_selector = "input[type=password]"
-        psw = self.rewards.credentials["password"]
-        self.driver.find_element_by_css_selector(psw_selector).send_keys(psw)
-        time.sleep(0.5)
-        self.driver.find_element_by_css_selector(psw_selector).send_keys(Keys.ENTER)
-=======
         email_selector = "#i0116"
         email = self.credentials["email"]
 
@@ -103,5 +89,4 @@
         self.driver.find_element_by_css_selector(remain_logged_sel).click()
 
         forward_selector = "#idSIButton9"
-        self.driver.find_element_by_css_selector(forward_selector).click()
->>>>>>> 1753d4df
+        self.driver.find_element_by_css_selector(forward_selector).click()